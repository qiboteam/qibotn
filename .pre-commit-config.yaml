ci:
  autofix_prs: true
repos:
  - repo: https://github.com/pre-commit/pre-commit-hooks
    rev: v4.5.0
<<<<<<< HEAD
    rev: v4.5.0
=======
>>>>>>> 9b871794
    hooks:
      - id: trailing-whitespace
      - id: end-of-file-fixer
      - id: check-yaml
      - id: check-toml
      - id: debug-statements
  - repo: https://github.com/psf/black
    rev: 24.1.1
    hooks:
      - id: black
  - repo: https://github.com/pycqa/isort
    rev: 5.13.2
<<<<<<< HEAD
    rev: 5.13.2
=======
>>>>>>> 9b871794
    hooks:
      - id: isort
        args: ["--profile", "black"]
  - repo: https://github.com/PyCQA/docformatter
    rev: v1.7.5
    hooks:
      - id: docformatter
        additional_dependencies: [tomli]
        args: [--in-place, --config, ./pyproject.toml]
  - repo: https://github.com/asottile/pyupgrade
    rev: v3.15.0
    hooks:
      - id: pyupgrade
  - repo: https://github.com/hadialqattan/pycln
    rev: v2.4.0
    hooks:
      - id: pycln
        args:
          - --config=pyproject.toml
          - --all
  - repo: https://github.com/adamchainz/blacken-docs
    rev: 1.16.0
    hooks:
      - id: blacken-docs
  - repo: https://github.com/pycqa/pydocstyle
    rev: 6.3.0
    hooks:
      - id: pydocstyle
        args:
          - --select=D103,D200,D206,D300,D301
        files: ^src/<|MERGE_RESOLUTION|>--- conflicted
+++ resolved
@@ -3,10 +3,6 @@
 repos:
   - repo: https://github.com/pre-commit/pre-commit-hooks
     rev: v4.5.0
-<<<<<<< HEAD
-    rev: v4.5.0
-=======
->>>>>>> 9b871794
     hooks:
       - id: trailing-whitespace
       - id: end-of-file-fixer
@@ -19,10 +15,6 @@
       - id: black
   - repo: https://github.com/pycqa/isort
     rev: 5.13.2
-<<<<<<< HEAD
-    rev: 5.13.2
-=======
->>>>>>> 9b871794
     hooks:
       - id: isort
         args: ["--profile", "black"]
