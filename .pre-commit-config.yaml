ci:
  autofix_prs: true
repos:
  - repo: https://github.com/pre-commit/pre-commit-hooks
    rev: v5.0.0
    hooks:
      - id: trailing-whitespace
      - id: end-of-file-fixer
      - id: check-yaml
      - id: check-toml
      - id: debug-statements
  - repo: https://github.com/psf/black
    rev: 24.10.0
    hooks:
      - id: black
  - repo: https://github.com/pycqa/isort
    rev: 6.0.0
    hooks:
      - id: isort
        args: ["--profile", "black"]
<<<<<<< HEAD
=======
  - repo: https://github.com/PyCQA/docformatter
    rev: v1.7.5
    hooks:
      - id: docformatter
        additional_dependencies: [tomli]
        args: [--in-place, --config, ./pyproject.toml]
>>>>>>> 820ddbdf
  - repo: https://github.com/asottile/pyupgrade
    rev: v3.19.1
    hooks:
      - id: pyupgrade
  - repo: https://github.com/hadialqattan/pycln
    rev: v2.5.0
    hooks:
      - id: pycln
        args: [--config=pyproject.toml]<|MERGE_RESOLUTION|>--- conflicted
+++ resolved
@@ -18,15 +18,12 @@
     hooks:
       - id: isort
         args: ["--profile", "black"]
-<<<<<<< HEAD
-=======
   - repo: https://github.com/PyCQA/docformatter
     rev: v1.7.5
     hooks:
       - id: docformatter
         additional_dependencies: [tomli]
         args: [--in-place, --config, ./pyproject.toml]
->>>>>>> 820ddbdf
   - repo: https://github.com/asottile/pyupgrade
     rev: v3.19.1
     hooks:
@@ -35,4 +32,17 @@
     rev: v2.5.0
     hooks:
       - id: pycln
-        args: [--config=pyproject.toml]+        args:
+          - --config=pyproject.toml
+          - --all
+  - repo: https://github.com/adamchainz/blacken-docs
+    rev: 1.19.1
+    hooks:
+      - id: blacken-docs
+  - repo: https://github.com/pycqa/pydocstyle
+    rev: 6.3.0
+    hooks:
+      - id: pydocstyle
+        args:
+          - --select=D103,D200,D206,D300,D301
+        files: ^src/