from setuptools import setup, find_packages
import pathlib

PACKAGE = "qibotn"

<<<<<<< HEAD
HERE = pathlib.Path(__file__).parent
LONG_DESCRIPTION = (HERE / "README.md").read_text(encoding="utf-8")
=======

# Returns the qibotn version
def get_version():
    """ Gets the version from the package's __init__ file
    if there is some problem, let it happily fail """
    VERSIONFILE = os.path.join("src", PACKAGE, "__init__.py")
    initfile_lines = open(VERSIONFILE, "rt").readlines()
    VSRE = r"^__version__ = ['\"]([^'\"]*)['\"]"
    for line in initfile_lines:
        mo = re.search(VSRE, line, re.M)
        if mo:
            return mo.group(1)


# load long description from README
this_directory = os.path.abspath(os.path.dirname(__file__))
with open(os.path.join(this_directory, "README.md"), encoding="utf-8") as f:
    long_description = f.read()
>>>>>>> d6aafa3e


setup(
    name="qibotn",
<<<<<<< HEAD
    version="0.0.1",
=======
    version=get_version(),
>>>>>>> d6aafa3e
    description="A tensor-network translation module for quantum computing",
    author="The Qibo team",
    author_email="",
    url="https://github.com/qiboteam/qibotn",
    packages=find_packages("src"),
    package_dir={"": "src"},
    package_data={"": ["*.out", "*.yml"]},
    include_package_data=True,
    zip_safe=False,
    classifiers=[
        "Programming Language :: Python :: 3",
        "Topic :: Scientific/Engineering :: Physics",
    ],
    install_requires=[
        "qibo>=0.1.10",
        "qibojit>=0.0.7",
        "quimb[tensor]>=1.4.0",
    ],
    extras_require={
        "docs": [],
        "tests": [
            "pytest>=7.2.0",
            "pytest-cov>=4.0.0",
            "pytest-env>=0.8.1",
        ],
        "analysis": [
            "pylint>=2.16.0",
        ],
    },
    python_requires=">=3.7.0",
    long_description=LONG_DESCRIPTION,
    long_description_content_type="text/markdown",
)<|MERGE_RESOLUTION|>--- conflicted
+++ resolved
@@ -3,10 +3,6 @@
 
 PACKAGE = "qibotn"
 
-<<<<<<< HEAD
-HERE = pathlib.Path(__file__).parent
-LONG_DESCRIPTION = (HERE / "README.md").read_text(encoding="utf-8")
-=======
 
 # Returns the qibotn version
 def get_version():
@@ -25,16 +21,11 @@
 this_directory = os.path.abspath(os.path.dirname(__file__))
 with open(os.path.join(this_directory, "README.md"), encoding="utf-8") as f:
     long_description = f.read()
->>>>>>> d6aafa3e
 
 
 setup(
     name="qibotn",
-<<<<<<< HEAD
-    version="0.0.1",
-=======
     version=get_version(),
->>>>>>> d6aafa3e
     description="A tensor-network translation module for quantum computing",
     author="The Qibo team",
     author_email="",
@@ -65,6 +56,6 @@
         ],
     },
     python_requires=">=3.7.0",
-    long_description=LONG_DESCRIPTION,
-    long_description_content_type="text/markdown",
+    long_description=long_description,
+    long_description_content_type='text/markdown',
 )