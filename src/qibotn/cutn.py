from qibotn.QiboCircuitConvertor import QiboCircuitToEinsum
from cuquantum import contract
from cuquantum import cutensornet as cutn
import multiprocessing
from cupy.cuda.runtime import getDeviceCount
import cupy as cp

from qibotn.QiboCircuitToMPS import QiboCircuitToMPS
from qibotn.mps_contraction_helper import MPSContractionHelper


def eval(qibo_circ, datatype):
    myconvertor = QiboCircuitToEinsum(qibo_circ, dtype=datatype)
    return contract(*myconvertor.state_vector_operands())


<<<<<<< HEAD
def eval_tn_MPI(qibo_circ, datatype, n_samples=8):
    """Convert qibo circuit to tensornet (TN) format and perform contraction using multi node and multi GPU through MPI.
    The conversion is performed by QiboCircuitToEinsum(), after which it goes through 2 steps: pathfinder and execution.
    The pathfinder looks at user defined number of samples (n_samples) iteratively to select the least costly contraction path. This is sped up with multi thread.
    After pathfinding the optimal path is used in the actual contraction to give a dense vector representation of the TN.
    """

    from mpi4py import MPI  # this line initializes MPI

    ncpu_threads = multiprocessing.cpu_count() // 2

    comm = MPI.COMM_WORLD
    rank = comm.Get_rank()
    device_id = rank % getDeviceCount()
    cp.cuda.Device(device_id).use()

    handle = cutn.create()
    cutn.distributed_reset_configuration(handle, *cutn.get_mpi_comm_pointer(comm))
    network_opts = cutn.NetworkOptions(handle=handle, blocking="auto")

    # Perform circuit conversion
    myconvertor = QiboCircuitToEinsum(qibo_circ, dtype=datatype)
    operands_interleave = myconvertor.state_vector_operands()

    # Pathfinder: To search for the optimal path. Optimal path are assigned to path and info attribute of the network object.
    network = cutn.Network(*operands_interleave, options=network_opts)
    network.contract_path(optimize={"samples": n_samples, "threads": ncpu_threads})

    # Execution: To execute the contraction using the optimal path found previously
    result = network.contract()

    cutn.destroy(handle)

    return result, rank
=======
def eval_mps(qibo_circ, gate_algo, datatype):
    myconvertor = QiboCircuitToMPS(qibo_circ, gate_algo, dtype=datatype)
    mps_helper = MPSContractionHelper(myconvertor.num_qubits)

    return mps_helper.contract_state_vector(
        myconvertor.mps_tensors, {"handle": myconvertor.handle}
    )
>>>>>>> cb0a6f0d
<|MERGE_RESOLUTION|>--- conflicted
+++ resolved
@@ -14,7 +14,6 @@
     return contract(*myconvertor.state_vector_operands())
 
 
-<<<<<<< HEAD
 def eval_tn_MPI(qibo_circ, datatype, n_samples=8):
     """Convert qibo circuit to tensornet (TN) format and perform contraction using multi node and multi GPU through MPI.
     The conversion is performed by QiboCircuitToEinsum(), after which it goes through 2 steps: pathfinder and execution.
@@ -49,12 +48,12 @@
     cutn.destroy(handle)
 
     return result, rank
-=======
+
+  
 def eval_mps(qibo_circ, gate_algo, datatype):
     myconvertor = QiboCircuitToMPS(qibo_circ, gate_algo, dtype=datatype)
     mps_helper = MPSContractionHelper(myconvertor.num_qubits)
 
     return mps_helper.contract_state_vector(
         myconvertor.mps_tensors, {"handle": myconvertor.handle}
-    )
->>>>>>> cb0a6f0d
+    )