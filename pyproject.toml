[build-system]
requires = ["poetry-core"]
build-backend = "poetry.core.masonry.api"

[tool.poetry]
name = "qibotn"
version = "0.0.6"
description = "A tensor-network translation module for Qibo"
authors = ["The Qibo team"]
license = "Apache License 2.0"
readme = "README.md"
homepage = "https://qibo.science/"
repository = "https://github.com/qiboteam/qibotn/"
documentation = "https://qibo.science/docs/qibotn/stable"
keywords = []
classifiers = [
  "Programming Language :: Python :: 3",
  "Topic :: Scientific/Engineering :: Physics",
]
packages = [{ include = "qibotn", from = "src" }]

[tool.poetry.dependencies]
python = ">=3.11,<3.14"
<<<<<<< HEAD
qibo = { git="https://github.com/qiboteam/qibo", branch="backends" }
=======
qibo = { git = "https://github.com/qiboteam/qibo" }
qibojit = { git = "https://github.com/qiboteam/qibojit.git" }
>>>>>>> 18a5371a
quimb = { version = "^1.10.0", extras = ["tensor"] }
cupy-cuda12x = { version = "^13.6.0", optional = true }
cuda-toolkit = {extras = ["all"], version = "^12.9.1"}
nvidia-nccl-cu12 = { version = "^2.16.5", optional = true }
cuquantum-python-cu12 = { version = "^25.9.1", optional = true }
qmatchatea = { version = "^1.4.3", optional = true }
qiskit = { version = "^1.4.0", optional = true }
qtealeaves = { version = "^1.5.20", optional = true }


[tool.poetry.extras]
cuda = ["cupy-cuda12x", "cuda-toolkit", "nvidia-nccl-cu12", "cuquantum-python-cu12", "mpi4py"]
qmatchatea = ["qmatchatea"]

[tool.poetry.group.docs]
optional = true

[tool.poetry.group.docs.dependencies]
Sphinx = "^5.3.0"
furo = "^2023.3.27"
sphinxcontrib-bibtex = "^2.5.0"
sphinx-copybutton = "^0.5.2"
sphinxcontrib-katex = "^0.9.9"

[tool.poetry.group.dev.dependencies]
ipython = "^8.34.0"

[tool.poetry.group.tests]
optional = true

[tool.poetry.group.tests.dependencies]
pytest = "^8.0.0"
pytest-cov = "^4.1.0"
pytest-env = "^1.1.3"

[tool.poetry.group.analysis]
optional = true

[tool.poetry.group.analysis.dependencies]
pylint = "^3.0.3"

[tool.poe.tasks]
test = "pytest"
lint = "pylint src --errors-only"
lint-warnings = "pylint src --exit-zero"
docs = "make -C doc html"
docs-clean = "make -C doc clean"
test-docs = "make -C doc doctest"

[tool.pylint.main]
ignored-modules = ["cupy", "cuquantum", "mpi4py"]

[tool.pylint.reports]
output-format = "colorized"

[tool.pytest.ini_options]
testpaths = ["tests/"]
addopts = ["--cov=qibotn", "--cov-report=xml"]
env = ["D:NUMBA_DISABLE_JIT=1"]<|MERGE_RESOLUTION|>--- conflicted
+++ resolved
@@ -21,12 +21,8 @@
 
 [tool.poetry.dependencies]
 python = ">=3.11,<3.14"
-<<<<<<< HEAD
 qibo = { git="https://github.com/qiboteam/qibo", branch="backends" }
-=======
-qibo = { git = "https://github.com/qiboteam/qibo" }
-qibojit = { git = "https://github.com/qiboteam/qibojit.git" }
->>>>>>> 18a5371a
+qibojit = { git = "https://github.com/qiboteam/qibojit.git", branch="backends" }
 quimb = { version = "^1.10.0", extras = ["tensor"] }
 cupy-cuda12x = { version = "^13.6.0", optional = true }
 cuda-toolkit = {extras = ["all"], version = "^12.9.1"}
